"""Provides access to some standard downloadable datasets.

The available datasets (and corresponding import functions) include:
    * bible
    * newsgroups
    * amazon
These imports depend on two module variables which can be mutated to change the
download behavior of these imports. Downloaded and pickled data will be stored
in the path given by `download_dir`, and data will be downloaded from
`base_url`. By default, `download_dir` will be '$HOME/.ankura' while base_urlwill point at a GitHub repo designed for use with
"""
import functools
import itertools
import os
import urllib.request
import sys

from . import pipeline
import posixpath

download_dir = os.path.join(os.getenv('HOME'), 'compute/.ankura')
base_url = 'https://github.com/wfearn/data/raw/data2'


def _path(name):
    return os.path.join(download_dir, name)


<<<<<<< HEAD
=======
base_url = 'https://github.com/wfearn/data/raw/data2'

>>>>>>> a46224ee
def _url(name):
    return posixpath.join(base_url, name)


def _ensure_dir(path):
    try:
        os.makedirs(os.path.dirname(path))
    except FileExistsError:
        pass


def _ensure_download(name):
    path = _path(name)
    if not os.path.isfile(path):
        _ensure_dir(path)
        urllib.request.urlretrieve(_url(name), path)


def _binary_labeler(data, threshold,
                    attr='label', delim='\t',
                    needs_split=True):
    stream = data
    if needs_split:
        stream = (line.rstrip(os.linesep).split(delim, 1) for line in stream)
    stream = ((key, float(value) >= threshold) for key, value in stream)
    return pipeline.stream_labeler(stream, attr)


def _binary_string_labeler(data, threshold,
                           attr='binary_rating', delim='\t',
                           needs_split=True):
    stream = data
    if needs_split:
        stream = (line.rstrip(os.linesep).split(delim, 1) for line in stream)
    stream = ((key, 'positive' if float(value) >= threshold else 'negative')
               for key, value in stream)
    return pipeline.stream_labeler(stream, attr)


def open_download(name, mode='r'):
    """Gets a file object for the given name, downloading the data to download
    dir from base_url if needed. By default the files are opened in read mode.
    If used as part of an inputer, the mode should likely be changed to binary
    mode. For a list of useable names with the default base_url, see
    download_inputer.
    """
    _ensure_download(name)
    return open(_path(name), mode)


def download_inputer(*names):
    """Generates file objects for the given names, downloading the data to
    download_dir from base_url if needed. Using the default base_url the
    available names are:
        * bible/bible.txt
        * bible/xref.txt
        * newsgroups/newsgroups.tar.gz
        * stopwords/english.txt
        * stopwords/jacobean.txt
    """
    @functools.wraps(download_inputer)
    def _inputer():
        for name in names:
            yield open_download(name, mode='rb')
    return _inputer


def tripadvisor():
    """Gets a corpus containing hotel reviews on trip advisor with ~240,000 documents"""
    #These words should be removed, as they don't en up cooccuring with other
    # words
    extra_stopwords = ['zentral', 'jederzeit', 'gerne', 'gutes', 'preis',
    'plac茅', 'empfehlenswert', 'preisleistungsverh盲ltnis', 'posizione',
    'sch枚nes', 'zu', 'empfehlen', 'qualit茅prix', 'tolles', 'rapporto',
    'guter', 'struttura']

    label_stream = []

    def regex_extractor(docfile):
        import re

        text = docfile.read().decode('utf-8')

        documents = re.findall('<Content>(.*$)', text, re.M)
        labels = re.findall('<Overall>(\d*)', text, re.M)

        for i in range(len(documents)):
            overall = int(labels[i])
            label = overall if overall == 5 else 0
            label_stream.append((str(i), label))
            yield pipeline.Text(str(i), documents[i])

    p = pipeline.Pipeline(
<<<<<<< HEAD
            download_inputer('tripadvisor/tripadvisor.tar.gz'),
            pipeline.targz_extractor(regex_extractor),
            pipeline.stopword_tokenizer(
                    pipeline.default_tokenizer(),
                    itertools.chain(
                        open_download('stopwords/english.txt'),
                        extra_stopwords
                    )
            ),
            pipeline.stream_labeler(label_stream),
            pipeline.length_filterer(30),
=======
        download_inputer('tripadvisor/tripadvisor.tar.gz'),
        pipeline.targz_extractor(regex_extractor),
        pipeline.stopword_tokenizer(
                pipeline.default_tokenizer(),
                itertools.chain(
                    open_download('stopwords/english.txt'),
                    extra_stopwords
                )
        ),
        pipeline.stream_labeler(label_stream),
        pipeline.length_filterer(30),
>>>>>>> a46224ee
    )
    p.tokenizer = pipeline.frequency_tokenizer(p, 150, 20000)
    return p.run(_path('tripadvisor.pickle'))


def yelp():
    """ Gets a corpus containing Yelp reviews with 25431 documents """

    base_tokenzer = pipeline.default_tokenizer()

    def strip_non_alpha(token):
        return ''.join(c for c in token if c.isalnum())


    def tokenizer(data):
        tokens = base_tokenzer(data)
        tokens = [pipeline.TokenLoc(strip_non_alpha(t.token), t.loc) for t in tokens]
        tokens = [t for t in tokens if t.token]
        return tokens

<<<<<<< HEAD

    def binary_labeler(data, threshold, attr='label', delim='\t'):
        stream = (line.rstrip(os.linesep).split(delim, 1) for line in data)
        stream = ((key, float(value) >= threshold) for key, value in stream)
        return pipeline.stream_labeler(stream, attr)


=======
>>>>>>> a46224ee
    p = pipeline.Pipeline(
        download_inputer('yelp/yelp.txt'),
        pipeline.line_extractor('\t'),
        tokenizer,
        pipeline.composite_labeler(
            pipeline.title_labeler('id'),
            pipeline.float_labeler(
                open_download('yelp/yelp.response'),
                'rating',
            ),
            _binary_string_labeler(
                open_download('yelp/yelp.response'),
                5,
                'binary_rating',
            ),
        ),
        pipeline.length_filterer(30),
    )
    p.tokenizer = pipeline.frequency_tokenizer(p, 50)
    return p.run(_path('yelp.pickle'))


def bible():
    """Gets a Corpus containing the King James version of the Bible with over
    250,000 cross references.
    """
    p= pipeline.Pipeline(
        download_inputer('bible/bible.txt'),
        pipeline.line_extractor(),
        pipeline.stopword_tokenizer(
            pipeline.default_tokenizer(),
            itertools.chain(
                open_download('stopwords/english.txt'),
                open_download('stopwords/jacobean.txt'),
            )
        ),
        pipeline.composite_labeler(
            pipeline.title_labeler('verse'),
            pipeline.list_labeler(
                open_download('bible/xref.txt'),
                'xref',
            ),
        ),
        pipeline.keep_filterer(),
    )
    p.tokenizer = pipeline.frequency_tokenizer(p, 2)
    return p.run(_path('bible.pickle'))


def toy():
    p = pipeline.Pipeline(
        download_inputer('toy/toy.tar.gz'),
        pipeline.targz_extractor(
            pipeline.whole_extractor()
        ),
        pipeline.default_tokenizer(),
        pipeline.composite_labeler(
            pipeline.title_labeler('id'),
            pipeline.dir_labeler('directory')
        ),
        pipeline.length_filterer(),
    )
    p.tokenizer = pipeline.frequency_tokenizer(p)
    return p.run(_path('toy.pickle'))

<<<<<<< HEAD

def nyt():
    p = pipeline.Pipeline(
        download_inputer('nyt/nyt.tar.gz'),
        pipeline.targz_extractor(
            pipeline.html_extractor(errors='replace'),
        ),
        pipeline.default_tokenizer(),
        pipeline.dir_labeler('year'),
        pipeline.length_filterer(),
    )
    p.tokenizer = pipeline.frequency_tokenizer(p)
    return p.run(_path('nyt.pickle'), _path('nyt.docs.pickle'))


def newsgroups():
=======
def newsgroups(hash_size=None, rare_word_filter=80, common_word_filter=2000, dir_prefix=None):
>>>>>>> a46224ee
    """Gets a Corpus containing roughly 20,000 usenet postings from 20
    different newsgroups in the early 1990's.
    """

    base_file = 'newsgroups{}.pickle'
    base_file = base_file.format('{}_rare' + str(rare_word_filter) + '_common' + str(common_word_filter))
    base_file = base_file.format('_vocab' + str(hash_size)) if hash_size else base_file.format('')

    coarse_mapping = {
        'comp.graphics': 'comp',
        'comp.os.ms-windows.misc': 'comp',
        'comp.sys.ibm.pc.hardware': 'comp',
        'comp.sys.mac.hardware': 'comp',
        'comp.windows.x': 'comp',
        'rec.autos': 'rec',
        'rec.motorcycles': 'rec',
        'rec.sport.baseball': 'rec',
        'rec.sport.hockey': 'rec',
        'sci.crypt': 'sci',
        'sci.electronics': 'sci',
        'sci.med': 'sci',
        'sci.space': 'sci',
        'misc.forsale': 'misc',
        'talk.politics.misc': 'politics',
        'talk.politics.guns': 'politics',
        'talk.politics.mideast': 'politics',
        'talk.religion.misc' : 'religion',
        'alt.atheism' : 'religion',
        'soc.religion.christian' : 'religion',
    }

    p = pipeline.Pipeline(
        download_inputer('newsgroups/newsgroups.tar.gz'),
        pipeline.targz_extractor(
            pipeline.skip_extractor(errors='replace'),
        ),
        pipeline.remove_tokenizer(
            pipeline.stopword_tokenizer(
                pipeline.default_tokenizer(),
                itertools.chain(open_download('stopwords/english.txt'),
                                open_download('stopwords/newsgroups.txt'))
            ),
            r'^(.{0,2}|.{15,})$', # remove any token t with len(t)<=2 or len(t)>=15
        ),
        pipeline.composite_labeler(
            pipeline.title_labeler('id'),
            pipeline.dir_labeler('newsgroup'),
            lambda n: {'coarse_newsgroup': coarse_mapping[os.path.dirname(n)]},
        ),
        pipeline.length_filterer(),
    )
<<<<<<< HEAD
    p.tokenizer = pipeline.frequency_tokenizer(p)
    return p.run(_path('newsgroups.pickle'))
=======
    p.tokenizer = pipeline.frequency_tokenizer(p, rare_word_filter, common_word_filter)
    return p.run(_path(base_file), hash_size=hash_size)

def amazon_modified(corpus_size=1000000, vocab_size=None):
    """Gets a corpus containing a number Amazon product reviews 
    equal to corpus_size, with star ratings. """

    from .util import create_amazon_modified
    create_amazon_modified(corpus_size)

    label_stream = BufferedStream()

    def label_extractor(docfile, value_key='reviewText', label_key='overall'):

        import json

        for i, line in enumerate(docfile):
            line = json.loads(line.decode('utf-8'))
            label_stream.append(str(i), line[label_key])

            yield pipeline.Text(str(i), line[value_key])

    p = pipeline.Pipeline(
        download_inputer('amazon_modified/amazon_modified.json.gz'),
        pipeline.gzip_extractor(label_extractor),
        pipeline.stopword_tokenizer(
            pipeline.default_tokenizer(),
            open_download('stopwords/english.txt'),
        ),
        pipeline.stream_labeler(label_stream),
        pipeline.length_filterer(),
    )

    p.tokenizer = pipeline.frequency_tokenizer(p)
    return p.run(_path('amazon_modified.pickle'), hash_size=vocab_size)

def amazon_large(hash_size=0, dir_prefix='/local/amazon_large'):
    """Gets a corpus containing ~80 million Amazon product reviews, with star ratings.
    """
    amazon_name = f'amazon_large_{hash_size}hash'
    pickle_file = f'{amazon_name}.corpus.pickle'
    print('Pickle file name is:', pickle_file)

    label_stream = BufferedStream()

    def hingidy_jingidies(docfile, value_key='reviewText', label_key='overall'):

        import json

        for i, line in enumerate(docfile):
            line = json.loads(line.decode('utf-8'))
            label_stream.append((str(i), line[label_key]))

            yield pipeline.Text(str(i), line[value_key])

    p = pipeline.Pipeline(
        download_inputer('amazon_large/amazon_large.json.gz'),
        pipeline.gzip_extractor(hingidy_jingidies),
        pipeline.default_tokenizer(),
        pipeline.stream_labeler(label_stream),
        pipeline.length_filterer(),
    )

    doc_stream = f'{dir_prefix}/{amazon_name}.docs.pickle'

    p.tokenizer = pipeline.frequency_tokenizer(p)
    return doc_stream, _path(pickle_file), p.run(_path(pickle_file), doc_stream, hash_size)
>>>>>>> a46224ee


def amazon_modified(corpus_size=10000000, vocab_size=None, rare=100, run_number=0):
    """Gets a corpus containing a number Amazon product reviews 
    equal to corpus_size, with star ratings. """

    from .util import create_amazon_modified
    create_amazon_modified(corpus_size, run_number)

    label_stream = BufferedStream()

    def label_extractor(docfile, value_key='reviewText', label_key='overall'):

        import json

        for i, line in enumerate(docfile):
            line = json.loads(line.decode('utf-8'))
            label_stream.append(str(i), line[label_key])

            yield pipeline.Text(str(i), line[value_key])

    p = pipeline.Pipeline(
        download_inputer(f'amazon_modified/amazon_modified_{corpus_size}_{run_number}.json.gz'),
        pipeline.gzip_extractor(label_extractor),
        pipeline.stopword_tokenizer(
            pipeline.default_tokenizer()
        ),
        pipeline.stream_labeler(label_stream),
        pipeline.length_filterer(),
    )

    p.tokenizer = pipeline.frequency_tokenizer(p, rare=rare)

    corpus_path = _path(f'amazon_modified_{corpus_size}_{run_number}.pickle')
    docs_path = _path(f'amazon_modified_{corpus_size}_{run_number}.docs.pickle')
    return corpus_path, docs_path, p.run(corpus_path, hash_size=vocab_size, docs_path=docs_path)


def wikipedia_corrected():
    """Gets a corpus containing ~80 million Amazon product reviews, with star ratings.
    """
    label_stream = BufferedStream()

    def hingidy_jingidies(docfile, label_key='nyt'):
        for i, line in enumerate(docfile):
            line = line.decode('utf-8')
            label_stream.append(str(i), label_key)
            yield pipeline.Text(str(i), line)

    p = pipeline.Pipeline(
        download_inputer('wikipedia/wikipedia_corrected.txt.gz'),
        pipeline.gzip_extractor(hingidy_jingidies),
        pipeline.default_tokenizer(),
        pipeline.stream_labeler(label_stream),
        pipeline.length_filterer(),
    )

    p.tokenizer = pipeline.frequency_tokenizer(p)
    return p.run(_path('wikipedia_corrected.pickle'))


def wikipedia():
    """Gets a corpus containing ~80 million Amazon product reviews, with star ratings.
    """
    label_stream = BufferedStream()

    def hingidy_jingidies(docfile, label_key='nyt'):
        for i, line in enumerate(docfile):
            line = line.decode('utf-8')
            label_stream.append(str(i), label_key)
            yield pipeline.Text(str(i), line)

    p = pipeline.Pipeline(
        download_inputer('wikipedia/wikipedia.txt.gz'),
        pipeline.gzip_extractor(hingidy_jingidies),
        pipeline.default_tokenizer(),
        pipeline.stream_labeler(label_stream),
        pipeline.length_filterer(),
    )

    p.tokenizer = pipeline.frequency_tokenizer(p)
    return p.run(_path('wikipedia.pickle'))


def nyt_corrected():
    """Gets a corpus containing ~80 million Amazon product reviews, with star ratings.
    """
    label_stream = BufferedStream()

    def hingidy_jingidies(docfile, label_key='nyt'):
        for i, line in enumerate(docfile):
            line = line.decode('utf-8')
            label_stream.append(str(i), label_key)
            yield pipeline.Text(str(i), line)

    p = pipeline.Pipeline(
        download_inputer('nyt/nyt_corrected.txt.gz'),
        pipeline.gzip_extractor(hingidy_jingidies),
        pipeline.default_tokenizer(),
        pipeline.stream_labeler(label_stream),
        pipeline.length_filterer(),
    )

    p.tokenizer = pipeline.frequency_tokenizer(p)
    return p.run(_path('nyt_corrected.pickle'), docs_path='/fslhome/wfearn/compute/.ankura/nyt/nyt_corrected.docs.pickle')


def amazon_corrected():
    """Gets a corpus containing ~80 million Amazon product reviews, with star ratings.
    """

    label_stream = BufferedStream()

    def hingidy_jingidies(docfile, value_key='reviewText', label_key='overall'):

        import json

        for i, line in enumerate(docfile):
            try:
                line = json.loads(line.decode('utf-8'))    
                label_stream.append(str(i), line[label_key])
            except json.decoder.JSONDecodeError as e:
                print('Error', e)
                print('Offending line:', line)
                sys.stdout.flush()
                sys.exit(0)

            yield pipeline.Text(str(i), line[value_key])

    p = pipeline.Pipeline(
        download_inputer('amazon_corrected/amazon_corrected.json.gz'),
        pipeline.gzip_extractor(hingidy_jingidies),
        pipeline.default_tokenizer(),
        pipeline.stream_labeler(label_stream),
        pipeline.length_filterer(),
    )

    p.tokenizer = pipeline.frequency_tokenizer(p)
    return p.run(_path('amazon_corrected.pickle'), docs_path='/fslhome/wfearn/compute/amazon_large/amazon_large_corpora/amazon_corrected.docs.pickle')


def amazon_large(run_number=0, vocab_size=10000):
    """Gets a corpus containing ~80 million Amazon product reviews, with star ratings.
    """

    label_stream = BufferedStream()

    def hingidy_jingidies(docfile, value_key='reviewText', label_key='overall'):

        import json

        for i, line in enumerate(docfile):
            line = json.loads(line.decode('utf-8'))    
            label_stream.append(str(i), line[label_key])

            yield pipeline.Text(str(i), line[value_key])

    p = pipeline.Pipeline(
        download_inputer('amazon_large/amazon_large.json.gz'),
        pipeline.gzip_extractor(hingidy_jingidies),
        pipeline.default_tokenizer(),
        pipeline.stream_labeler(label_stream),
        pipeline.length_filterer(),
    )

    p.tokenizer = pipeline.frequency_tokenizer(p)
    #corpus_path = _path(f'amazon_large_{vocab_size}_{run_number}.pickle')
    #docs_path = _path(f'amazon_large_{vocab_size}_{run_number}.docs.pickle')
    #return corpus_path, docs_path, p.run(corpus_path, hash_size=vocab_size, docs_path=docs_path)
    return p.run(_path('amazon_large.pickle'), docs_path='/fslhome/wfearn/compute/amazon_large/amazon_large_corpora/amazon_large.docs.pickle')


def amazon_medium():
    """Gets a corpus containing 100,000 Amazon product reviews, with star ratings.
    """
    label_stream = BufferedStream()

    def label_extractor(docfile, value_key='reviewText', label_key='overall'):

        import json

        for i, line in enumerate(docfile):
            line = json.loads(line.decode('utf-8'))
            label_stream.append((str(i), line[label_key]))

            yield pipeline.Text(str(i), line[value_key])

    p = pipeline.Pipeline(
        download_inputer('amazon_medium/amazon_medium.json.gz'),
        pipeline.gzip_extractor(label_extractor),
        pipeline.stopword_tokenizer(
            pipeline.default_tokenizer(),
            open_download('stopwords/english.txt'),
        ),
        pipeline.stream_labeler(label_stream),
        pipeline.length_filterer(),
    )

    p.tokenizer = pipeline.frequency_tokenizer(p, 100, 2000)
    return p.run(_path('amazon_medium.pickle'))


def amazon():
    """Gets a Corpus containing roughly 40,000 Amazon product reviews, with
    star ratings.
    """
    def binary_labeler(data, threshold, attr='label', delim='\t'):
        stream = (line.rstrip(os.linesep).split(delim, 1) for line in data)
        stream = ((key, float(value) >= threshold) for key, value in stream)
        return pipeline.stream_labeler(stream, attr)

    p = pipeline.Pipeline(
        download_inputer('amazon/amazon.txt'),
        pipeline.line_extractor('\t'),
        pipeline.stopword_tokenizer(
            pipeline.default_tokenizer(),
            open_download('stopwords/english.txt'),
        ),
        pipeline.composite_labeler(
            pipeline.title_labeler('id'),
            pipeline.float_labeler(
                open_download('amazon/amazon.stars'),
                'rating',
            ),
            _binary_string_labeler(
                open_download('amazon/amazon.stars'),
                5,
                'binary_rating',
            ),
        ),
        pipeline.length_filterer(30),
    )
    p.tokenizer = pipeline.frequency_tokenizer(p, 50)
    return p.run(_path('amazon.pickle'))


class BufferedStream(object):

    def __init__(self):
        self.buf = []

    def append(self, key_value):
        self.buf.append(key_value)

    def __iter__(self):
        while self.buf:
            tup = self.buf.pop()
            key = tup[0]
            val = tup[1]
<<<<<<< HEAD

            yield key, val

corpus_dictionary = {
                        'amazon_corrected' : amazon_corrected,
                        'amazon_large' : amazon_large,
                        'nyt' : nyt,
                        'nyt_corrected' : nyt_corrected,
                    }
=======
            yield key, val
>>>>>>> a46224ee
<|MERGE_RESOLUTION|>--- conflicted
+++ resolved
@@ -26,11 +26,6 @@
     return os.path.join(download_dir, name)
 
 
-<<<<<<< HEAD
-=======
-base_url = 'https://github.com/wfearn/data/raw/data2'
-
->>>>>>> a46224ee
 def _url(name):
     return posixpath.join(base_url, name)
 
@@ -124,19 +119,6 @@
             yield pipeline.Text(str(i), documents[i])
 
     p = pipeline.Pipeline(
-<<<<<<< HEAD
-            download_inputer('tripadvisor/tripadvisor.tar.gz'),
-            pipeline.targz_extractor(regex_extractor),
-            pipeline.stopword_tokenizer(
-                    pipeline.default_tokenizer(),
-                    itertools.chain(
-                        open_download('stopwords/english.txt'),
-                        extra_stopwords
-                    )
-            ),
-            pipeline.stream_labeler(label_stream),
-            pipeline.length_filterer(30),
-=======
         download_inputer('tripadvisor/tripadvisor.tar.gz'),
         pipeline.targz_extractor(regex_extractor),
         pipeline.stopword_tokenizer(
@@ -148,7 +130,6 @@
         ),
         pipeline.stream_labeler(label_stream),
         pipeline.length_filterer(30),
->>>>>>> a46224ee
     )
     p.tokenizer = pipeline.frequency_tokenizer(p, 150, 20000)
     return p.run(_path('tripadvisor.pickle'))
@@ -169,7 +150,6 @@
         tokens = [t for t in tokens if t.token]
         return tokens
 
-<<<<<<< HEAD
 
     def binary_labeler(data, threshold, attr='label', delim='\t'):
         stream = (line.rstrip(os.linesep).split(delim, 1) for line in data)
@@ -177,8 +157,6 @@
         return pipeline.stream_labeler(stream, attr)
 
 
-=======
->>>>>>> a46224ee
     p = pipeline.Pipeline(
         download_inputer('yelp/yelp.txt'),
         pipeline.line_extractor('\t'),
@@ -244,7 +222,6 @@
     p.tokenizer = pipeline.frequency_tokenizer(p)
     return p.run(_path('toy.pickle'))
 
-<<<<<<< HEAD
 
 def nyt():
     p = pipeline.Pipeline(
@@ -261,17 +238,9 @@
 
 
 def newsgroups():
-=======
-def newsgroups(hash_size=None, rare_word_filter=80, common_word_filter=2000, dir_prefix=None):
->>>>>>> a46224ee
     """Gets a Corpus containing roughly 20,000 usenet postings from 20
     different newsgroups in the early 1990's.
     """
-
-    base_file = 'newsgroups{}.pickle'
-    base_file = base_file.format('{}_rare' + str(rare_word_filter) + '_common' + str(common_word_filter))
-    base_file = base_file.format('_vocab' + str(hash_size)) if hash_size else base_file.format('')
-
     coarse_mapping = {
         'comp.graphics': 'comp',
         'comp.os.ms-windows.misc': 'comp',
@@ -315,78 +284,8 @@
         ),
         pipeline.length_filterer(),
     )
-<<<<<<< HEAD
     p.tokenizer = pipeline.frequency_tokenizer(p)
     return p.run(_path('newsgroups.pickle'))
-=======
-    p.tokenizer = pipeline.frequency_tokenizer(p, rare_word_filter, common_word_filter)
-    return p.run(_path(base_file), hash_size=hash_size)
-
-def amazon_modified(corpus_size=1000000, vocab_size=None):
-    """Gets a corpus containing a number Amazon product reviews 
-    equal to corpus_size, with star ratings. """
-
-    from .util import create_amazon_modified
-    create_amazon_modified(corpus_size)
-
-    label_stream = BufferedStream()
-
-    def label_extractor(docfile, value_key='reviewText', label_key='overall'):
-
-        import json
-
-        for i, line in enumerate(docfile):
-            line = json.loads(line.decode('utf-8'))
-            label_stream.append(str(i), line[label_key])
-
-            yield pipeline.Text(str(i), line[value_key])
-
-    p = pipeline.Pipeline(
-        download_inputer('amazon_modified/amazon_modified.json.gz'),
-        pipeline.gzip_extractor(label_extractor),
-        pipeline.stopword_tokenizer(
-            pipeline.default_tokenizer(),
-            open_download('stopwords/english.txt'),
-        ),
-        pipeline.stream_labeler(label_stream),
-        pipeline.length_filterer(),
-    )
-
-    p.tokenizer = pipeline.frequency_tokenizer(p)
-    return p.run(_path('amazon_modified.pickle'), hash_size=vocab_size)
-
-def amazon_large(hash_size=0, dir_prefix='/local/amazon_large'):
-    """Gets a corpus containing ~80 million Amazon product reviews, with star ratings.
-    """
-    amazon_name = f'amazon_large_{hash_size}hash'
-    pickle_file = f'{amazon_name}.corpus.pickle'
-    print('Pickle file name is:', pickle_file)
-
-    label_stream = BufferedStream()
-
-    def hingidy_jingidies(docfile, value_key='reviewText', label_key='overall'):
-
-        import json
-
-        for i, line in enumerate(docfile):
-            line = json.loads(line.decode('utf-8'))
-            label_stream.append((str(i), line[label_key]))
-
-            yield pipeline.Text(str(i), line[value_key])
-
-    p = pipeline.Pipeline(
-        download_inputer('amazon_large/amazon_large.json.gz'),
-        pipeline.gzip_extractor(hingidy_jingidies),
-        pipeline.default_tokenizer(),
-        pipeline.stream_labeler(label_stream),
-        pipeline.length_filterer(),
-    )
-
-    doc_stream = f'{dir_prefix}/{amazon_name}.docs.pickle'
-
-    p.tokenizer = pipeline.frequency_tokenizer(p)
-    return doc_stream, _path(pickle_file), p.run(_path(pickle_file), doc_stream, hash_size)
->>>>>>> a46224ee
 
 
 def amazon_modified(corpus_size=10000000, vocab_size=None, rare=100, run_number=0):
@@ -528,7 +427,7 @@
     return p.run(_path('amazon_corrected.pickle'), docs_path='/fslhome/wfearn/compute/amazon_large/amazon_large_corpora/amazon_corrected.docs.pickle')
 
 
-def amazon_large(run_number=0, vocab_size=10000):
+def amazon_large(hash_size=0, dir_prefix='/local/amazon_large'):
     """Gets a corpus containing ~80 million Amazon product reviews, with star ratings.
     """
 
@@ -539,8 +438,8 @@
         import json
 
         for i, line in enumerate(docfile):
-            line = json.loads(line.decode('utf-8'))    
-            label_stream.append(str(i), line[label_key])
+            line = json.loads(line.decode('utf-8'))
+            label_stream.append((str(i), line[label_key]))
 
             yield pipeline.Text(str(i), line[value_key])
 
@@ -636,8 +535,6 @@
             tup = self.buf.pop()
             key = tup[0]
             val = tup[1]
-<<<<<<< HEAD
-
             yield key, val
 
 corpus_dictionary = {
@@ -645,7 +542,4 @@
                         'amazon_large' : amazon_large,
                         'nyt' : nyt,
                         'nyt_corrected' : nyt_corrected,
-                    }
-=======
-            yield key, val
->>>>>>> a46224ee
+                    }