"""Functions for using and displaying topics"""

import collections
import functools
import sys
import collections

import numpy as np
import scipy.spatial
import sklearn.decomposition
import gensim

from . import pipeline, util


def topic_summary(topics, corpus=None, n=10):
    """Gets the top n tokens per topic.

    If a vocabulary is provided, the tokens are returned instead of the types.
    """
    summary = []
    for k in range(topics.shape[1]):
        index = []
        for word in np.argsort(topics[:, k])[-n:][::-1]:
            index.append(word)
        summary.append(index)

    if corpus:
        summary = [[corpus.vocabulary[w] for w in topic] for topic in summary]
    return summary


def sampling_assign(corpus, topics, theta_attr=None, z_attr=None, alpha=.01, num_iters=10):
    """Predicts topic assignments for a corpus.

    Topic inference is done using Gibbs sampling with Latent Dirichlet
    Allocation and fixed topics following Griffiths and Steyvers 2004. The
    parameter alpha specifies a symetric Dirichlet prior over the document
    topic distributions. The parameter num_iters controlls how many iterations
    of sampling should be performed.

    If theta_attr is given, each document is given a metadata value describing
    the document-topic distribution as an array. If the z_attr is given, each
    document is given a metadata value describing the token level topic
    assignments. At east one of the attribute names must be given.

    """
    if not theta_attr and not z_attr:
        raise ValueError('Either theta_attr or z_attr must be given')

    T = topics.shape[1]

    c = np.zeros((len(corpus.documents), T))
    z = [np.random.randint(T, size=len(d.tokens)) for d in corpus.documents]
    for d, z_d in enumerate(z):
        for z_dn in z_d:
            c[d, z_dn] += 1

    for _ in range(num_iters):
        for d, (doc, z_d) in enumerate(zip(corpus.documents, z)):
            for n, w_dn in enumerate(doc.tokens):
                c[d, z_d[n]] -= 1
                cond = [alpha + c[d, t] * topics[w_dn.token, t] for t in range(T)]
                z_d[n] = util.sample_categorical(cond)
                c[d, z_d[n]] += 1

    if theta_attr:
        for doc, c_d in zip(corpus.documents, c):
            doc.metadata[theta_attr] = c_d / c_d.sum()
    if z_attr:
        for doc, z_d in zip(corpus.documents, z):
            doc.metadata[z_attr] = z_d.tolist()


def variational_assign(corpus, topics, theta_attr='theta', docwords_attr=None):
    """Predicts topic assignments for a corpus.

    Topic inference is done using online variational inference with Latent
    Dirichlet Allocation and fixed topics following Hoffman et al., 2010. Each
    document is given a metadata value named by theta_attr corresponding to the
    its predicted topic distribution.

    If docwords_attr is given, then the corpus metadata with that name is
    assumed to contain a pre-computed sparse docwords matrix. Otherwise, this
    docwords matrix will be recomputed.
    """
    V, K = topics.shape
    if docwords_attr:
        docwords = corpus.metadata[docwords_attr]
        if docwords.shape[1] != V:
            raise ValueError('Mismatch between topics and docwords shape')
    else:
        docwords = pipeline.build_docwords(corpus, V)

    lda = sklearn.decomposition.LatentDirichletAllocation(K)
    lda.components_ = topics.T
    lda._check_params()
    lda._init_latent_vars(V)
    theta = lda.transform(docwords)

    for doc, theta_d in zip(corpus.documents, theta):
        doc.metadata[theta_attr] = theta_d


def gensim_assign(corpus, topics, theta_attr=None, z_attr=None):
    if not theta_attr and not z_attr:
        raise ValueError('Either theta_attr or z_attr must be given')

    # Convert corpus to gensim bag-of-words format
    bows = []
    for doc in corpus.documents:
        bow = collections.defaultdict(int)
        for t in doc.tokens:
            bow[t.token] += 1
        bows.append(bow)
    bows = [list(bow.items()) for bow in bows]

    # Build lda with fixed topics
    V, K = topics.shape
    lda = gensim.models.LdaModel(
        num_topics=K,
        id2word={i: i for i in range(V)}, # LdaModel gets V from this dict
    )
    lda.state.sstats = topics.astype(lda.dtype).T
    lda.sync_state()

    # Make topic assignments
    doc_topics = lda.get_document_topics(bows, per_word_topics=True)
    for doc, (sparse_theta, sparse_z, _) in zip(corpus.documents, doc_topics):
        if theta_attr:
            theta = np.zeros(K)
            for topic, prob in sparse_theta:
                theta[topic] = prob
            theta /= theta.sum()
            doc.metadata[theta_attr] = theta
        if z_attr:
            sparse_z= {word: topics[0] for word, topics in sparse_z}
            z = [sparse_z[t.token] for t in doc.tokens]
            doc.metadata[z_attr] = z


def cross_reference(corpus, attr, doc=None, n=sys.maxsize, threshold=1):
    """Finds the nearest documents by topic similarity.

    The documents of the corpus must include a metadata value giving a vector
    representation of the document. Typically, this is a topic distribution
    obtained with an assign function and a metadata_attr. The vector
    representation is then used to compute distances between documents.

    If a document is given, then a list of references is returned for that
    document. Otherwise, cross references for each document in a corpus are
    given in a dict keyed by the documents. Consequently, the documents of the
    corpus must be hashable.

    The closest n documents will be returned (default=sys.maxsize). Documents
    whose similarity is behond the threshold (default=1) will not be returned.
    A threshold of 1 indicates that no filtering should be done, while a 0
    indicates that only exact matches should be returned.
    """
    def _xrefs(doc):
        doc_theta = doc.metadata[attr]
        dists = [scipy.spatial.distance.cosine(doc_theta, d.metadata[attr])
                 if doc is not d else float('nan')
                 for d in corpus.documents]
        dists = np.array(dists)
        return list(corpus.documents[i] for i in dists.argsort()[:n]
                    if dists[i] <= threshold)

    if doc:
        return _xrefs(doc)
    else:
        return [_xrefs(doc) for doc in corpus.documents]


def free_classifier(topics, Q, labels, epsilon=1e-7):
    """Creates a topic-based linear classifier. Details forthcoming..."""
    K = len(labels)
    V = Q.shape[0] - K

    # Smooth and column normalize class-topic weights
    A_f = topics[-K:] + epsilon
    A_f /= A_f.sum(axis=0)

    # class_given_word
    Q = Q / Q.sum(axis=1, keepdims=True) # row-normalize Q without original
    Q_L = Q[-K:, :V]

    @functools.wraps(free_classifier)
    def _classifier(doc, attr='theta'):
        H = np.zeros(V)
        for w_d in doc.tokens:
            H[w_d.token] += 1

        topic_score = A_f.dot(doc.metadata[attr])
        topic_score /= topic_score.sum(axis=0)

        word_score = Q_L.dot(H)
        word_score /= word_score.sum(axis=0)

        return labels[np.argmax(topic_score + word_score)]
    return _classifier


def free_classifier_revised(topics, Q, labels, epsilon=1e-7):
    """same as function above, with a few minor math fixes"""
    K = len(labels)
    V = Q.shape[0] - K

    # Smooth and column normalize class-topic weights
    A_f = topics[-K:] + epsilon
    A_f /= A_f.sum(axis=0)

    # class_given_word
    Q = Q / Q.sum(axis=1, keepdims=True) # row-normalize Q without original
    Q_L = Q[:V, -K:]

    @functools.wraps(free_classifier)
    def _classifier(doc, attr='theta'):
        H = np.zeros(V)
        for w_d in doc.tokens:
            H[w_d.token] += 1

        # normalize H
        H = H / H.sum(axis=0)

        topic_score = A_f.dot(doc.metadata[attr])
        topic_score /= topic_score.sum(axis=0)

        word_score = H.dot(Q_L)
        word_score /= word_score.sum(axis=0)

        return labels[np.argmax(topic_score + word_score)]
    return _classifier


<<<<<<< HEAD
def free_classifier_model1(corpus, attr_name, labeled_docs,
                            topics, C, labels, epsilon=1e-7):

    K = len(labels)

    # Smooth and column normalize class-topic weights
    A_f = topics[-K:] + epsilon
    A_f /= A_f.sum(axis=0)

    # column normalize topic-label matrix
    C_f = C[0:, -K:]
    C_f /= C_f.sum(axis=0)

    L = np.zeros(K)
    for d, doc in enumerate(corpus.documents):
        if d in labeled_docs:
            label_name = doc.metadata[attr_name];
            i = labels.index(label_name)
            L[i] += 1

    L = L / L.sum(axis=0) # normalize L to get the label probabilities

    @functools.wraps(free_classifier)
    def _classifier(doc, attr='z'):
        final_score = np.zeros(K)
        for i, l in enumerate(L):
            product = l
            doc_topic_count = collections.Counter(doc.metadata[attr])
            for topic, count in doc_topic_count.items():
                product *= C_f[topic, i]**count

            final_score[i] = product

        return labels[np.argmax(final_score)]
    return _classifier
=======
def highlight(doc, z_attr, highlighter=lambda w, z: '{}:{}'.format(w, z)):
    chunks = []
    curr = 0

    for token, topic in zip(doc.tokens, doc.metadata[z_attr]):
        start, end = token.loc
        chunks.append(doc.text[curr:start])
        chunks.append(highlighter(doc.text[start:end], topic))
        curr = end
    chunks.append(doc.text[curr:])

    return ''.join(chunks)
>>>>>>> be1094f1
<|MERGE_RESOLUTION|>--- conflicted
+++ resolved
@@ -10,6 +10,7 @@
 import sklearn.decomposition
 import gensim
 
+from math import log, exp
 from . import pipeline, util
 
 
@@ -233,7 +234,6 @@
     return _classifier
 
 
-<<<<<<< HEAD
 def free_classifier_model1(corpus, attr_name, labeled_docs,
                             topics, C, labels, epsilon=1e-7):
 
@@ -250,7 +250,7 @@
     L = np.zeros(K)
     for d, doc in enumerate(corpus.documents):
         if d in labeled_docs:
-            label_name = doc.metadata[attr_name];
+            label_name = doc.metadata[attr_name]
             i = labels.index(label_name)
             L[i] += 1
 
@@ -269,17 +269,93 @@
 
         return labels[np.argmax(final_score)]
     return _classifier
-=======
-def highlight(doc, z_attr, highlighter=lambda w, z: '{}:{}'.format(w, z)):
-    chunks = []
-    curr = 0
-
-    for token, topic in zip(doc.tokens, doc.metadata[z_attr]):
-        start, end = token.loc
-        chunks.append(doc.text[curr:start])
-        chunks.append(highlighter(doc.text[start:end], topic))
-        curr = end
-    chunks.append(doc.text[curr:])
-
-    return ''.join(chunks)
->>>>>>> be1094f1
+
+
+def free_classifier_model1_gibbs(corpus, attr_name, labeled_docs,
+                                    topics, C, labels, epsilon=1e-7, num_iters=10):
+
+    L = len(labels)
+
+    # column-normalized word-topic matrix without labels
+    A = topics[:-L]
+    A /= A.sum(axis=0)
+
+    _, K = A.shape # K is number of topics
+
+    # column normalize topic-label matrix
+    C_f = C[0:, -L:]
+    C_f /= C_f.sum(axis=0)
+
+    phi = np.zeros(L) # emperically observe labels
+    for d, doc in enumerate(corpus.documents):
+        if d in labeled_docs:
+            label_name = doc.metadata[attr_name];
+            i = labels.index(label_name)
+            phi[i] += 1
+
+    phi = phi / phi.sum(axis=0) # normalize phi to get the label probabilities
+
+    @functools.wraps(free_classifier)
+    def _classifier(doc):
+        l = np.random.randint(L)
+        z = np.random.randint(K, size=len(doc.tokens))
+
+        doc_topic_count = collections.Counter(z) # doc_topic_count maps topic assignments to counts
+        for _ in range(num_iters):
+            cond = np.zeros(L)
+            for s in range(L):
+                cond[s] = log(phi[s]) # not in log space: cond[s] = phi[s]
+                for topic, count in doc_topic_count.items():
+                    cond[s] += count * log(C_f[topic, s]) # not in log space: cond[s] *= C_f[topic, s]**count
+
+            l = util.sample_log_categorical(cond)
+
+            for n, w_n in enumerate(doc.tokens):
+                doc_topic_count[z[n]] -= 1
+                cond2 = [C_f[t, l] * A[w_n.token, t] for t in range(K)] # eq 2
+                z[n] = util.sample_categorical(cond2)
+                doc_topic_count[z[n]] += 1
+
+        return labels[l]
+    return _classifier
+
+
+def free_classifier_model2_gibbs(corpus, attr_name, labeled_docs,
+                                    topics, labels, epsilon=1e-7, num_iters=10):
+
+    L = len(labels)
+
+    # column-normalized word-topic matrix without labels
+    A = topics[:-L]
+    A /= A.sum(axis=0)
+
+    _, K = A.shape # K is number of topics
+
+    # Smooth and column normalize class-topic weights
+    A_f = topics[-L:] + epsilon
+    A_f /= A_f.sum(axis=0)
+
+    def _classifier(doc):
+        l = np.random.randint(L)
+        z = np.random.randint(K, size=len(doc.tokens))
+
+        doc_topic_count = collections.Counter(z)
+        for _ in range(num_iters):
+            cond = np.zeros(L)
+            for x in range(L):
+                A_sum = 0
+                for topic, count in doc_topic_count.items():
+                    A_sum += A_f[x, topic]
+
+                cond[x] = A_sum
+
+            l = util.sample_categorical(cond)
+            V = cond[l] # V is a constant (summation of A_F[l, z_i])
+
+            for n, w_n in enumerate(doc.tokens):
+                V -= A_f(l, n)
+
+
+
+        return labels[l]
+    return classifier