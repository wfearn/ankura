#!/usr/bin/env python3

"""Runs a user interface for the interactive anchor words algorithm"""

import flask
import json
import numpy
import numbers
import tempfile
import os

import ankura

app = flask.Flask(__name__, static_url_path='')


def convert_anchor(dataset, anchor):
    """Converts an anchor it its integer index"""
    if isinstance(anchor, numbers.Integral):
        return anchor
    else:
        return dataset.vocab.index(anchor)


@ankura.util.memoize
@ankura.util.pickle_cache('fcc.pickle')
def get_newsgroups():
    """Retrieves the 20 newsgroups dataset"""
<<<<<<< HEAD
    filenames = '/local/cojoco/git/fcc/documents/*.txt'
#    news_glob = '/local/cojoco/git/jeffData/newsgroups/*/*'
    engl_stop = '/local/cojoco/git/jeffData/stopwords/english.txt'
    news_stop = '/local/cojoco/git/jeffData/stopwords/newsgroups.txt'
    name_stop = '/local/cojoco/git/fcc/stopwords/names.txt'
    curse_stop = '/local/cojoco/git/jeffData/stopwords/profanity.txt'
    pipeline = [(ankura.read_glob, filenames, ankura.tokenize.news),
=======
    news_glob = '/local/jlund3/data/newsgroups/*/*'
    engl_stop = '/local/jlund3/data/stopwords/english.txt'
    news_stop = '/local/jlund3/data/stopwords/newsgroups.txt'
    name_stop = '/local/jlund3/data/stopwords/malenames.txt'
    pipeline = [(ankura.read_glob, news_glob, ankura.tokenize.news),
>>>>>>> 1c97c551
                (ankura.filter_stopwords, engl_stop),
                (ankura.filter_stopwords, news_stop),
                (ankura.combine_words, name_stop, '<name>', ankura.tokenize.simple),
                (ankura.combine_words, curse_stop, '<profanity>', ankura.tokenize.simple),
                (ankura.filter_rarewords, 200),
                (ankura.filter_commonwords, 150000)]
    dataset = ankura.run_pipeline(pipeline)
    return dataset


@ankura.util.memoize
@ankura.util.pickle_cache('fcc-anchors-default.pickle')
def default_anchors():
    """Retrieves default anchors for newsgroups using Gram-Schmidt"""
    return ankura.gramschmidt_anchors(get_newsgroups(), 20, 500)


@ankura.util.memoize
def get_topics(dataset, anchors):
    """Gets the topics for 20 newsgroups given a set of anchors"""
    return ankura.recover_topics(dataset, anchors)


@ankura.util.memoize
def reindex_anchors(dataset, anchors):
    """Converts any tokens in a set of anchors to the index of token"""
    conversion = lambda t: convert_anchor(dataset, t)
    return ankura.util.tuplize(anchors, conversion)


@ankura.util.memoize
def tokenify_anchors(dataset, anchors):
    """Converts token indexes in a list of anchors to tokens"""
    return [[dataset.vocab[token] for token in anchor] for anchor in anchors]


@app.route('/base-anchors')
def get_base_anchors():
    """Gets the base set of anchors to send to the client"""
    base_anchors = default_anchors()
    return flask.jsonify(anchors=tokenify_anchors(get_newsgroups(), base_anchors))


@app.route('/topics')
def topic_request():
    """Performs a topic request using anchors from the query string"""
    dataset = get_newsgroups()
    raw_anchors = flask.request.args.get('anchors')

    if raw_anchors is None:
        anchors = default_anchors()
    else:
        anchors = ankura.util.tuplize(json.loads(raw_anchors))
    anchors = reindex_anchors(dataset, anchors)
    topics = get_topics(dataset, anchors)

    topic_summary = []
    for k in range(topics.shape[1]):
        summary = []
        for word in numpy.argsort(topics[:, k])[-10:][::-1]:
            summary.append(dataset.vocab[word])
        topic_summary.append(summary)

    if raw_anchors is None:
        return flask.jsonify(
            topics=topic_summary,
            anchors=tokenify_anchors(dataset, anchors)
        )
    else:
        return flask.jsonify(topics=topic_summary)


@app.route('/')
def serve_itm():
    """Serves the Interactive Topic Modeling UI"""
    return app.send_static_file('index.html')


@app.route('/finished', methods=['POST'])
def get_user_data():
    """Receives and saves user data when done button is clicked in the ITM UI"""
    flask.request.get_data()
    input_json = flask.request.get_json(force=True)
    user_data_dir = os.path.dirname(os.path.realpath(__file__)) + "/userData"
    if not os.path.exists(user_data_dir):
        os.makedirs(user_data_dir)
    with tempfile.NamedTemporaryFile(mode='w', prefix="itmUserData", dir=os.path.dirname(os.path.realpath(__file__)) + "/userData", delete=False) as dataFile:
        json.dump(input_json, dataFile, sort_keys=True, indent=2, ensure_ascii=False)
    return 'OK'


@app.route('/vocab')
def get_vocab():
    """Returns all valid vocabulary words in the dataset"""
    dataset = get_newsgroups()
    return flask.jsonify(vocab=dataset.vocab)

<<<<<<< HEAD
@app.route('/vocabsize')
def get_vocab_size():
    """Returns the size of the vocab being used"""
    dataset = get_newsgroups()
    return "Vocabulary Size: " + str(dataset.vocab_size)
=======

@app.route('/vocabsize')
def get_vocab_size():
    """Gets the size of the vocabulary"""
    dataset = get_newsgroups()
    return "Vocabulary size: " + str(dataset.vocab_size)

>>>>>>> 1c97c551

@app.route('/cooccurrences')
def get_cooccurrences():
    """Returns the cooccurrences matrix from the dataset"""
    dataset = get_newsgroups()
    return flask.jsonify(cooccurrences=dataset.Q.tolist())


if __name__ == '__main__':
    default_anchors()
    app.run(debug=True,
            host='0.0.0.0')<|MERGE_RESOLUTION|>--- conflicted
+++ resolved
@@ -26,7 +26,6 @@
 @ankura.util.pickle_cache('fcc.pickle')
 def get_newsgroups():
     """Retrieves the 20 newsgroups dataset"""
-<<<<<<< HEAD
     filenames = '/local/cojoco/git/fcc/documents/*.txt'
 #    news_glob = '/local/cojoco/git/jeffData/newsgroups/*/*'
     engl_stop = '/local/cojoco/git/jeffData/stopwords/english.txt'
@@ -34,13 +33,6 @@
     name_stop = '/local/cojoco/git/fcc/stopwords/names.txt'
     curse_stop = '/local/cojoco/git/jeffData/stopwords/profanity.txt'
     pipeline = [(ankura.read_glob, filenames, ankura.tokenize.news),
-=======
-    news_glob = '/local/jlund3/data/newsgroups/*/*'
-    engl_stop = '/local/jlund3/data/stopwords/english.txt'
-    news_stop = '/local/jlund3/data/stopwords/newsgroups.txt'
-    name_stop = '/local/jlund3/data/stopwords/malenames.txt'
-    pipeline = [(ankura.read_glob, news_glob, ankura.tokenize.news),
->>>>>>> 1c97c551
                 (ankura.filter_stopwords, engl_stop),
                 (ankura.filter_stopwords, news_stop),
                 (ankura.combine_words, name_stop, '<name>', ankura.tokenize.simple),
@@ -138,13 +130,6 @@
     dataset = get_newsgroups()
     return flask.jsonify(vocab=dataset.vocab)
 
-<<<<<<< HEAD
-@app.route('/vocabsize')
-def get_vocab_size():
-    """Returns the size of the vocab being used"""
-    dataset = get_newsgroups()
-    return "Vocabulary Size: " + str(dataset.vocab_size)
-=======
 
 @app.route('/vocabsize')
 def get_vocab_size():
@@ -152,7 +137,6 @@
     dataset = get_newsgroups()
     return "Vocabulary size: " + str(dataset.vocab_size)
 
->>>>>>> 1c97c551
 
 @app.route('/cooccurrences')
 def get_cooccurrences():
