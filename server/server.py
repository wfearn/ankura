#!/usr/bin/env python3

"""Runs a user interface for the interactive anchor words algorithm"""

import json
import os
import random

import flask

import ankura
from ankura import label

app = flask.Flask(__name__, static_url_path='')


@ankura.util.memoize
@ankura.util.pickle_cache('fcc.pickle')
def get_newsgroups():
    """Retrieves the 20 newsgroups dataset"""
<<<<<<< HEAD
    filenames = '/local/cojoco/git/fcc/documents/*.txt'
#    news_glob = '/local/cojoco/git/jeffData/newsgroups/*/*'
    engl_stop = '/local/cojoco/git/jeffData/stopwords/english.txt'
    news_stop = '/local/cojoco/git/jeffData/stopwords/newsgroups.txt'
    name_stop = '/local/cojoco/git/fcc/stopwords/names.txt'
    curse_stop = '/local/cojoco/git/jeffData/stopwords/profanity.txt'
    pipeline = [(ankura.read_glob, filenames, ankura.tokenize.news),
                (ankura.filter_stopwords, engl_stop),
                (ankura.filter_stopwords, news_stop),
                (ankura.combine_words, name_stop, '<name>', ankura.tokenize.simple),
                (ankura.combine_words, curse_stop, '<profanity>', ankura.tokenize.simple),
                (ankura.filter_rarewords, 200),
                (ankura.filter_commonwords, 150000)]
    dataset = ankura.run_pipeline(pipeline)
=======
    news_glob = '/local/jlund3/data/newsgroups/*/*'
    engl_stop = '/local/jlund3/data/stopwords/english.txt'
    news_stop = '/local/jlund3/data/stopwords/newsgroups.txt'
    name_stop = '/local/jlund3/data/stopwords/malenames.txt'
    labeler = label.aggregate(label.text, label.title_dirname)

    dataset = ankura.read_glob(news_glob, tokenizer=ankura.tokenize.news,
                                          labeler=labeler)
    dataset = ankura.filter_stopwords(dataset, engl_stop)
    dataset = ankura.filter_stopwords(dataset, news_stop)
    dataset = ankura.combine_words(dataset, name_stop, '<name>')
    dataset = ankura.filter_rarewords(dataset, 100)
    dataset = ankura.filter_commonwords(dataset, 1500)

>>>>>>> aad0c37e
    return dataset


@ankura.util.memoize
@ankura.util.pickle_cache('fcc-anchors-default.pickle')
def default_anchors():
    """Retrieves default anchors for newsgroups using Gram-Schmidt"""
    dataset = get_newsgroups()
    anchors, indices = ankura.gramschmidt_anchors(dataset, 20, 500,
                                                  return_indices=True)
    anchor_tokens = [[dataset.vocab[index]] for index in indices]
    return anchor_tokens, anchors


@ankura.util.memoize
def user_anchors(anchor_tokens):
    """Computes multiword anchors from user specified anchor tokens"""
    return ankura.multiword_anchors(get_newsgroups(), anchor_tokens)


@app.route('/')
def serve_itm():
    """Serves the Interactive Topic Modeling UI"""
    return app.send_static_file('index.html')


<<<<<<< HEAD
@app.route('/finished', methods=['POST'])
def get_user_data():
=======
@app.route('/finished', methods=['GET', 'POST'])
def save_user_data():
>>>>>>> aad0c37e
    """Receives and saves user data when done button is clicked in the ITM UI"""
    flask.request.get_data()
    input_json = flask.request.get_json(force=True)
    with ankura.util.open_unique(dirname='user_data') as data_file:
        json.dump(input_json, data_file)
    return 'OK'


@app.route('/vocab')
def get_vocab():
    """Returns all valid vocabulary words in the dataset"""
    return flask.jsonify(vocab=get_newsgroups().vocab)


@app.route('/topics')
def topic_request():
    """Performs a topic request using anchors from the query string"""
    dataset = get_newsgroups()

    # get the anchors (both tokens and vector) from the request
    raw_anchors = flask.request.args.get('anchors')
    if raw_anchors is None:
        anchor_tokens, anchors = default_anchors()
    else:
        anchor_tokens = ankura.util.tuplize(json.loads(raw_anchors))
        anchors = user_anchors(anchor_tokens)

    # infer the topics from the anchors
    topics = ankura.recover_topics(dataset, anchors)
    topic_summary = ankura.topic.topic_summary(topics, dataset, n=15)

    # optionally produce an example of the resulting topics
    example = flask.request.args.get('example')
    if example is None:
        # no examples were request
        docdata = None
    else:
        if not example:
            # an example was requested, by no dirname given - pick one
            sample_doc = random.randrange(dataset.num_docs)
            example = dataset.doc_metadata(sample_doc, 'dirname')

        # perform topic inference on each of the requested documents
        docdata = []
        for doc in dataset.metadata_query('dirname', example):
            doc_tokens = dataset.doc_tokens(doc)
            _, doc_topics = ankura.topic.predict_topics(topics, doc_tokens)
            docdata.append({'text': dataset.doc_metadata(doc, 'text'),
                            'topics': sorted({int(x) for x in doc_topics})})

    return flask.jsonify(anchors=anchor_tokens,
                         topics=topic_summary,
                         example=docdata)


if __name__ == '__main__':
    # call these to trigger pickle_cache
    get_newsgroups()
    default_anchors()

    # start the server, with the data already cached
    app.run(debug=True, host='0.0.0.0')<|MERGE_RESOLUTION|>--- conflicted
+++ resolved
@@ -18,7 +18,6 @@
 @ankura.util.pickle_cache('fcc.pickle')
 def get_newsgroups():
     """Retrieves the 20 newsgroups dataset"""
-<<<<<<< HEAD
     filenames = '/local/cojoco/git/fcc/documents/*.txt'
 #    news_glob = '/local/cojoco/git/jeffData/newsgroups/*/*'
     engl_stop = '/local/cojoco/git/jeffData/stopwords/english.txt'
@@ -33,22 +32,6 @@
                 (ankura.filter_rarewords, 200),
                 (ankura.filter_commonwords, 150000)]
     dataset = ankura.run_pipeline(pipeline)
-=======
-    news_glob = '/local/jlund3/data/newsgroups/*/*'
-    engl_stop = '/local/jlund3/data/stopwords/english.txt'
-    news_stop = '/local/jlund3/data/stopwords/newsgroups.txt'
-    name_stop = '/local/jlund3/data/stopwords/malenames.txt'
-    labeler = label.aggregate(label.text, label.title_dirname)
-
-    dataset = ankura.read_glob(news_glob, tokenizer=ankura.tokenize.news,
-                                          labeler=labeler)
-    dataset = ankura.filter_stopwords(dataset, engl_stop)
-    dataset = ankura.filter_stopwords(dataset, news_stop)
-    dataset = ankura.combine_words(dataset, name_stop, '<name>')
-    dataset = ankura.filter_rarewords(dataset, 100)
-    dataset = ankura.filter_commonwords(dataset, 1500)
-
->>>>>>> aad0c37e
     return dataset
 
 
@@ -75,13 +58,8 @@
     return app.send_static_file('index.html')
 
 
-<<<<<<< HEAD
-@app.route('/finished', methods=['POST'])
-def get_user_data():
-=======
 @app.route('/finished', methods=['GET', 'POST'])
 def save_user_data():
->>>>>>> aad0c37e
     """Receives and saves user data when done button is clicked in the ITM UI"""
     flask.request.get_data()
     input_json = flask.request.get_json(force=True)
