"""Functions for creating data import pipelines

An import usually consists of a read followed by a chain of transformations.
For example, a typical import could look like:
    dataset = read_glob('newsgroups/*/*', tokenizer=tokenize.news)
    dataset = filter_stopwords(dataset, 'stopwords/english.txt')
    dataset = filter_rarewords(dataset, 20)

Alternatively, a pipeline can be created programatically and then run in the
following way:
    pipeline = [(read_glob, 'newsgroups/*/*', tokenize.news),
                (filter_stopwords, 'stopwords/english.txt'),
                (filter_rarewords, 20)]
    dataset = run_pipeline(pipeline)
"""
import io
import glob
import numpy
import random
import re
import scipy.sparse

from . import tokenize


class Dataset(object):
    """Stores a bag-of-words dataset

    The dataset should be considered immutable. Consequently, dataset
    attributes are accessible only through properties which have no setters.
    The docwords matrix will be a sparse scipy matrix of uint. The vocab and
    titles will both be lists of str. The cooccurrences matrix will be a numpy
    array of float.
    """
    def __init__(self, docwords, vocab, titles):
        self._docwords = docwords
        self._vocab = vocab
        self._titles = titles
        self._cooccurrences = None
        self._tokens = {}
        # TODO add ability to add document metadata or labels

    @property
    def M(self):
        """Gets the sparse docwords matrix"""
        return self._docwords

    @property
    def docwords(self):
        """Gets the sparse docwords matrix"""
        return self.M

    @property
    def vocab(self):
        """Gets the list of vocabulary items"""
        return self._vocab

    @property
    def titles(self):
        """Gets the titles of each document"""
        return self._titles

    @property
    def Q(self):
        """Gets the word cooccurrence matrix"""
        # TODO add ways to augment Q with additional labeled data
        if self._cooccurrences is None:
            self.compute_cooccurrences()
        return self._cooccurrences

    @property
    def cooccurrences(self):
        """Gets the word cooccurrence matrix"""
        return self.Q

    def compute_cooccurrences(self):
        """Computes the cooccurrence matrix for the dataset"""
        # See supplementary 4.1 of Aurora et. al. 2012 for information on these
        vocab_size, num_docs = self.M.shape
        H_tilde = scipy.sparse.csc_matrix(self.M, dtype=float)
        H_hat = numpy.zeros(vocab_size)

        # Construct H_tilde and H_hat
        for j in range(H_tilde.indptr.size - 1):
            # get indices of column j
            col_start = H_tilde.indptr[j]
            col_end = H_tilde.indptr[j + 1]
            row_indices = H_tilde.indices[col_start: col_end]

            # get count of tokens in column (document) and compute norm
            count = numpy.sum(H_tilde.data[col_start: col_end])
            norm = count * (count - 1)

            # update H_hat and H_tilde (see supplementary)
            if norm != 0:
                H_hat[row_indices] = H_tilde.data[col_start: col_end] / norm
                H_tilde.data[col_start: col_end] /= numpy.sqrt(norm)

        # construct and store normalized Q
        Q = H_tilde * H_tilde.transpose() - numpy.diag(H_hat)
        self._cooccurrences = numpy.array(Q / num_docs)

    @property
    def vocab_size(self):
        """Gets the size of the dataset vocabulary"""
        return self._docwords.shape[0]

    @property
    def num_docs(self):
        """Gets the number of documents in the dataset"""
        return self._docwords.shape[1]

    def doc_tokens(self, doc_id, rng=random):
        """Converts a document from counts to a sequence of token ids

        The conversion for any one document is only computed once, and the
        resultant tokens are shuffled. However, the computations are performed
        lazily.
        """
        if doc_id in self._tokens:
            return self._tokens[doc_id]

        token_ids, _, counts = scipy.sparse.find(self._docwords[:, doc_id])
        tokens = []
        for token_id, count in zip(token_ids, counts):
            tokens.extend([token_id] * count)
        rng.shuffle(tokens)

        self._tokens[doc_id] = tokens
        return tokens


def read_uci(docwords_filename, vocab_filename):
    """Reads a Dataset from disk in UCI bag-of-words format

    The docwords file is expected to have the following format:
    ---
    D
    W
    NNZ
    docId wordId count
    docId wordId count
    docId wordId count
    ...
    docId wordId count
    docId wordId count
    docId wordId count
    ---
    where D is the number of documents, W is the number of word types in the
    vocabulary, and NNZ is the number of non-zero counts in the data. Each
    subsequent row is a triple consisting of a document id, a word id, and a
    non-zero count indicating the number of occurences of the word in the
    document. Note that both the document id and the word id are
    one-indexed.

    The vocab file is expected to have the actual tokens of the vocabulary.
    There is one token per line, with the line numbers corresponding to the
    word ids in the docwords file.

    Since the uci format does not give any additional information about
    documents, we make the titles simply the string version of the docId's.
    """
    # read in the vocab file
    vocab = []
    with open(vocab_filename) as vocab_file:
        for line in vocab_file:
            vocab.append(line.strip())

    # read in the docwords file
    with open(docwords_filename) as docwords_file:
        num_docs = int(docwords_file.readline())
        num_words = int(docwords_file.readline())
        docwords_file.readline() # ignore nnz

        docwords = scipy.sparse.lil_matrix((num_words, num_docs), dtype='uint')
        for line in docwords_file:
            doc, word, count = (int(x) for x in line.split())
            docwords[word - 1, doc - 1] = count

    # construct and return the Dataset
    titles = [str(i) for i in range(num_docs)]
    return Dataset(docwords.tocsc(), vocab, titles)


def _build_dataset(docdata, tokenizer):
    # read each file, tracking vocab and word counts
    docs = []
    vocab = {}
    titles = []
    for title, data in docdata:
        doc = {}
        for token in tokenizer(data):
            if token not in vocab:
                vocab[token] = len(vocab)
            token_id = vocab[token]
            doc[token_id] = doc.get(token_id, 0) + 1
        docs.append(doc)
        titles.append(title)

    # construct the docword matrix using the vocab map
    docwords = scipy.sparse.lil_matrix((len(vocab), len(docs)), dtype='uint')
    for doc, counts in enumerate(docs):
        for word, count in counts.items():
            docwords[word, doc] = count

    # convert vocab from a token to index map into a list of tokens
    vocab = {index: token for token, index in vocab.items()}
    vocab = [vocab[index] for index in range(len(vocab))]

    # construct and return the Dataset
    return Dataset(docwords.tocsc(), vocab, titles)


def read_glob(glob_pattern, tokenizer=tokenize.simple):
    """Read a Dataset from a set of files found by a glob pattern

    Each file found by the glob pattern corresponds to a single document in the
    dataset. Each file object is then tokenized by the provided tokenizer
    function. The document titles are given by the corresponding filenames.
    """
    filenames = glob.glob(glob_pattern)
    docdata = ((name, open(name, errors='replace')) for name in filenames)
    return _build_dataset(docdata, tokenizer)


def read_file(filename, tokenizer=tokenize.simple):
    """Read a Dataset from one file containing one document per line

    For each line of the file, the first sequence of letters unbroken by
    whitespace will be considered the title of the document.  All of the words
    after the first non-newline whitespace sequence will be considered words of
    the document
    """
    lines = (line.split(None, 1) for line in open(filename))
    docdata = ((title, io.StringIO(doc)) for title, doc in lines)
    return _build_dataset(docdata, tokenizer)


def _filter_vocab(dataset, filter_func):
    """Filters out a set of stopwords based on a filter function"""
    # track which vocab indices should be discarded and which should be kept
    stop_index = []
    keep_index = []
    for i, word in enumerate(dataset.vocab):
        if filter_func(i, word):
            keep_index.append(i)
        else:
            stop_index.append(i)

    # construct dataset with filtered docwords and vocab
    docwords = dataset.docwords[keep_index, :]
    vocab = scipy.delete(dataset.vocab, stop_index)
    return Dataset(docwords, vocab.tolist(), dataset.titles)


def _get_wordlist(filename, tokenizer):
    if tokenizer:
        return set(tokenizer(open(filename)))
    else:
        return {word.strip() for word in open(filename)}


def filter_stopwords(dataset, stopword_filename, tokenizer=None):
    """Filters out a set of stopwords from a dataset

    The stopwords file is expected to contain a single stopword token per line.
    The original dataset is unchanged.
    """
    stopwords = _get_wordlist(stopword_filename, tokenizer)
    keep = lambda i, v: v not in stopwords
    return _filter_vocab(dataset, keep)


<<<<<<< HEAD
def _combine_words(dataset, combine_words, replace):
    """Combines a set of words into a single token type"""
    reverse = {v: i for i, v in enumerate(dataset.vocab)}
    index = sorted([reverse[v] for v in words if v in reverse])
=======
def combine_words(dataset, combine_filename, replace, tokenizer=None):
    """Combines a set of words into a single token

    The combine file is expected to contain a single token per line. The
    original data is unchanged.
    """
    words = _get_wordlist(combine_filename, tokenizer)
    # Added to keep errors from occuring when building index
    words = (word for word in words if word in dataset.vocab)
    index = sorted([dataset.vocab.index(v) for v in words])
>>>>>>> f96ff8d7
    sums = dataset.docwords[index, :].sum(axis=0)

    keep = lambda i, v: i not in index[1:]
    combined = _filter_vocab(dataset, keep)
    combined.docwords[index[0], :] = sums
    combined.vocab[index[0]] = replace
    return combined


def combine_words(dataset, combine_filename, replace, tokenizer=None):
    """Combines a set of words into a single token

    The combine file is expected to contain a single token per line. The
    original dataset is unchanged.
    """
    combine_words = _get_wordlist(combine_filename, tokenizer)
    return _combine_words(dataset, combine_words, replace)


def combine_regex(dataset, regex, replace):
    """Combines a set of words which match a regex

    The regex must match an entire token to be considered a match. Each
    matching token is combined into the replace token. The original dataset is
    unchanged.
    """
    pattern = re.compile(regex)
    stopwords = {token for token in dataset.vocab if pattern.fullmatch(token)}


def filter_rarewords(dataset, doc_threshold):
    """Filters rare words which do not appear in enough documents"""
    keep = lambda i, v: dataset.docwords[i, :].nnz >= doc_threshold
    return _filter_vocab(dataset, keep)


def filter_empty_words(dataset):
    """Filters words which do not appear in any documents"""
    return filter_rarewords(dataset, 1)


def filter_commonwords(dataset, doc_threshold):
    """Filters rare words which appear in too many documents"""
    keep = lambda i, v: dataset.docwords[i, :].nnz <= doc_threshold
    return _filter_vocab(dataset, keep)


def filter_smalldocs(dataset, token_threshold, prune_vocab=True):
    """Filters documents whose token count is less than the threshold

    After removing all short documents, the vocabulary can optionally be pruned
    so that if all documents containing a particular token, that token will
    also be removed from the vocabulary. By default, prune_vocab is True.
    """
    token_counts = dataset.docwords.sum(axis=0)
    keep_index = []
    stop_index = []
    for i, count in enumerate(token_counts.flat):
        if count < token_threshold:
            stop_index.append(i)
        else:
            keep_index.append(i)

    docwords = dataset.docwords[:, keep_index]
    titles = scipy.delete(dataset.titles, stop_index)
    dataset = Dataset(docwords, dataset.vocab, titles)

    if prune_vocab:
        return filter_rarewords(dataset, 1)
    else:
        return dataset


def convert_cooccurences(dataset):
    """Transforms a Dataset to use word cooccurrence features instead words

    The new Dataset will have a docwords matrix generated by taking the minimum
    value of each row representing word frequency in the original docwords,
    thereby creating a word cooccurrence matrix.

    For example:
                    doc1 doc2
                cat  1    1
                dog  2    2
    becomes:
                    doc1 doc2
            cat-dog  1    1

    Note that the original dataset is unchanged by this operation.
    """
    # calculates the size of the new matrix
    size = int((dataset.vocab_size * (dataset.vocab_size - 1)) / 2)

    if size == 0:
        return Dataset(scipy.sparse.csc_matrix((0, 0)), [], [])
    docwords = scipy.sparse.lil_matrix((size, dataset.num_docs))

    # compares each row in original matrix to the ones that come after
    row_index = 0
    for wordi in range(dataset.vocab_size):
        for wordj in range(wordi + 1, dataset.vocab_size):
            for doc in range(dataset.num_docs):
                docwords[row_index, doc] = min(dataset.M[wordi, doc],
                                               dataset.M[wordj, doc])
            row_index += 1

    # generates new vocab list for new matrix
    new_vocab = []
    for i in range(dataset.vocab_size):
        for j in range(i + 1, dataset.vocab_size):
            new_vocab.append(dataset.vocab[i] + '-' + dataset.vocab[j])

    return filter_rarewords(Dataset(docwords, new_vocab, dataset.titles), 1)


def convert_format(dataset, conversion):
    """Applies a transformation to the docwords matrix of a dataset

    The most typical usage of this function will be to change the format of the
    docwords matrix. For example, one could change the format from the default
    lil matrix to a csc matrix with:
    dataset = convert_docwords(dataset, scipy.sparse.csc_matrix)
    """
    return Dataset(conversion(dataset.docwords), dataset.vocab, dataset.titles)


def pregenerate_doc_tokens(dataset):
    """Pregenerates the doc tokens for each document in the dataset

    In addition to generating the doc tokens for the entire dataset, this
    function returns the original dataset so that it can be used inside a
    pipeline.
    """
    for doc in range(dataset.num_docs):
        dataset.doc_tokens(doc)
    return dataset


def pregenerate_Q(dataset):
    """Pregenerate the Q matrix for the dataset

    In addition to generating the Q matrix for the dataset, this function
    returns the original dataset so that it can be used inside a pipeline.
    """
    dataset.compute_cooccurrences()
    return dataset


def _prepare_split(dataset, indices):
    split_docwords = dataset.docwords[:, indices]
    split_titles = [dataset.titles[i] for i in indices]
    return Dataset(split_docwords, dataset.vocab, split_titles)


def train_test_split(dataset, train_percent=.75, rng=random):
    """Splits a dataset into training and test sets

    The train_percent gives the percent of the documents which should be used
    for training. The remaining are placed in test. Both sets will share the
    same vocab after the split, but the vocabulary is pruned so that words
    which only appear in test are discarded.
    """
    # TODO make split preserve any lazily computed things like doc tokens

    # find the indices of the docs for both train and test
    shuffled_docs = range(dataset.num_docs)
    rng.shuffle(shuffled_docs)
    split = int(len(shuffled_docs) * train_percent)
    train_docs, test_docs = shuffled_docs[:split], shuffled_docs[split:]

    # split the datasets into train and test
    train_data = _prepare_split(dataset, train_docs)
    test_data = _prepare_split(dataset, test_docs)

    # filter out words which only appear in test
    keep = lambda i, v: train_data.docwords[i, :].nnz > 0
    return _filter_vocab(train_data, keep), _filter_vocab(test_data, keep)


def run_pipeline(pipeline, append_pregenerate=True):
    """Runs an import pipeline consisting of a sequence of instructions

    Each instruction in the sequence should consist of another sequence giving
    a callable along with any applicable arguments. Each instruction should
    return a Dataset giving the docwords matrix and the vocab. Each instruction
    after the first takes the Dataset from the previous stage as the first
    argument.

    For example, one could construct an import pipeline in the following way:
    pipeline = [(read_glob, 'newsgroups/*/*', tokenize.news),
                (filter_stopwords, 'stopwords/english.txt'),
                (filter_rarewords, 20)]
    dataset = run_pipeline(pipeline)
    """
    read, transformations = pipeline[0], pipeline[1:]
    dataset = read[0](*read[1:])
    for transform in transformations:
        try:
            dataset = transform[0](dataset, *transform[1:])
        except TypeError:
            if not callable(transform):
                raise
            dataset = transform(dataset)

    if append_pregenerate:
        dataset = pregenerate_doc_tokens(dataset)
        dataset = pregenerate_Q(dataset)

    return dataset<|MERGE_RESOLUTION|>--- conflicted
+++ resolved
@@ -271,23 +271,10 @@
     return _filter_vocab(dataset, keep)
 
 
-<<<<<<< HEAD
 def _combine_words(dataset, combine_words, replace):
     """Combines a set of words into a single token type"""
     reverse = {v: i for i, v in enumerate(dataset.vocab)}
     index = sorted([reverse[v] for v in words if v in reverse])
-=======
-def combine_words(dataset, combine_filename, replace, tokenizer=None):
-    """Combines a set of words into a single token
-
-    The combine file is expected to contain a single token per line. The
-    original data is unchanged.
-    """
-    words = _get_wordlist(combine_filename, tokenizer)
-    # Added to keep errors from occuring when building index
-    words = (word for word in words if word in dataset.vocab)
-    index = sorted([dataset.vocab.index(v) for v in words])
->>>>>>> f96ff8d7
     sums = dataset.docwords[index, :].sum(axis=0)
 
     keep = lambda i, v: i not in index[1:]
@@ -315,7 +302,8 @@
     unchanged.
     """
     pattern = re.compile(regex)
-    stopwords = {token for token in dataset.vocab if pattern.fullmatch(token)}
+    combine_words = {token for token in dataset.vocab if pattern.fullmatch(token)}
+    return _combine_words(dataset, combine_words, replace)
 
 
 def filter_rarewords(dataset, doc_threshold):
