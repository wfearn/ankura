"""A demo of ankura functionality"""

from __future__ import print_function

import os
import numpy

import ankura

@ankura.util.memoize
@ankura.util.pickle_cache('newsgroups.pickle')
def get_newsgroups():
    """Retrieves the 20 newsgroups dataset"""
    datadir = '/local/jlund3/data/'

    news_glob = datadir + 'newsgroups-dedup/*/*'
    engl_stop = datadir + 'stopwords/english.txt'
    news_stop = datadir + 'stopwords/newsgroups.txt'
    name_stop = datadir + 'stopwords/malenames.txt'

    dataset = ankura.read_glob(news_glob,
                               tokenizer=ankura.tokenize.news,
                               labeler=ankura.label.title_dirname)
    dataset = ankura.filter_stopwords(dataset, engl_stop)
    dataset = ankura.filter_stopwords(dataset, news_stop)
    dataset = ankura.combine_words(dataset, name_stop, '<name>')
    dataset = ankura.filter_rarewords(dataset, 100)
    dataset = ankura.filter_commonwords(dataset, 1500)

    for doc, title in enumerate(dataset.titles):
        title = title[len(datadir + 'newsgroups-dedup/'):]
        dataset.titles[doc] = title
        outpath = os.path.join(datadir, 'newsgroups-processed', title)
        try:
            os.makedirs(os.path.dirname(outpath))
        except FileExistsError:
            pass

        with open(outpath, 'w') as outfile:
            tokens = [dataset.vocab[v] for v in dataset.doc_tokens(doc)]
            print(' '.join(tokens), file=outfile)

    return dataset


def get_title_anchors(dataset, combiner):
    """Retrieves anchors constructed from the newsgroup titles"""
    anchor_tokens = [
        ['computer', 'graphics'],
        ['computer', 'operating', 'system', 'microsoft', 'windows'],
        ['computer', 'ibm', 'pc', 'hardware'],
        ['computer', 'mac', 'hardware'],
        ['computer', 'windows'],
        ['auto'],
        ['recreation', 'motorcycle'],
        ['recreation', 'sport', 'baseball'],
        ['recreation', 'sport', 'hockey'],
        ['talk', 'politics'],
        ['talk', 'politics', 'guns'],
        ['talk', 'politics', 'middle', 'east'],
        ['science', 'cryptography'],
        ['science', 'electronics'],
        ['science', 'medicine'],
        ['science', 'space'],
        ['talk', 'religion'],
        ['alternative', 'atheism'],
        ['social', 'religion', 'christian'],
    ]
    return ankura.multiword_anchors(dataset, anchor_tokens, combiner)


<<<<<<< HEAD
def demo():
    """Runs the demo"""
    dataset = get_newsgroups()

    def run(name, anchors):
        topics = ankura.recover_topics(dataset, anchors)
        features = ankura.topic_combine(topics, dataset)
        train, test = ankura.pipeline.train_test_split(features, .9)
=======
def experiment():
    """Runs the experiment"""
    dataset = get_newsgroups()

    def run(name, anchors):
        train, test = ankura.pipeline.train_test_split(dataset, .9)
        topics = ankura.recover_topics(train, anchors)
        train = ankura.topic_combine(topics, train)
        test = ankura.topic_combine(topics, test)

        # topics = ankura.recover_topics(dataset, anchors)
        # features = ankura.topic_combine(topics, dataset)
        # train, test = ankura.pipeline.train_test_split(features, .9)
>>>>>>> 61cbf09b

        vw_contingency = ankura.measure.vowpal_contingency(train, test, 'dirname')
        print(name, 'accuracy:', ankura.measure.vowpal_accuracy(train, test, 'dirname'))
        print(name, 'f-Measure:', vw_contingency.fmeasure())
        print(name, 'ari:', vw_contingency.ari())
        print(name, 'rand:', vw_contingency.rand())
        print(name, 'vi:', vw_contingency.vi())

        coherence = []
        for topic in ankura.topic.topic_summary_indices(topics, dataset, 10):
            coherence.append(ankura.measure.topic_coherence(topic, dataset))
        print(name, 'coherence-10:', numpy.mean(coherence))

        coherence = []
        for topic in ankura.topic.topic_summary_indices(topics, dataset, 15):
            coherence.append(ankura.measure.topic_coherence(topic, dataset))
        print(name, 'coherence-15:', numpy.mean(coherence))

        coherence = []
        for topic in ankura.topic.topic_summary_indices(topics, dataset, 20):
            coherence.append(ankura.measure.topic_coherence(topic, dataset))
        print(name, 'coherence-20:', numpy.mean(coherence))

    run('default', ankura.gramschmidt_anchors(get_newsgroups(), 20, 500))
    run('title-avg', get_title_anchors(dataset, ankura.anchor.vector_average))
<<<<<<< HEAD
    run('title-min', get_title_anchors(dataset, ankura.anchor.vector_min))
    run('title-max', get_title_anchors(dataset, ankura.anchor.vector_max))
    run('title-or', get_title_anchors(dataset, ankura.anchor.vector_or))
=======
    run('title-or', get_title_anchors(dataset, ankura.anchor.vector_or))
    run('title-min', get_title_anchors(dataset, ankura.anchor.vector_min))
    run('title-max', get_title_anchors(dataset, ankura.anchor.vector_max))
    run('title-hmean', get_title_anchors(dataset, ankura.anchor.vector_hmean))
>>>>>>> 61cbf09b


if __name__ == '__main__':
    experiment()<|MERGE_RESOLUTION|>--- conflicted
+++ resolved
@@ -69,16 +69,6 @@
     return ankura.multiword_anchors(dataset, anchor_tokens, combiner)
 
 
-<<<<<<< HEAD
-def demo():
-    """Runs the demo"""
-    dataset = get_newsgroups()
-
-    def run(name, anchors):
-        topics = ankura.recover_topics(dataset, anchors)
-        features = ankura.topic_combine(topics, dataset)
-        train, test = ankura.pipeline.train_test_split(features, .9)
-=======
 def experiment():
     """Runs the experiment"""
     dataset = get_newsgroups()
@@ -92,7 +82,6 @@
         # topics = ankura.recover_topics(dataset, anchors)
         # features = ankura.topic_combine(topics, dataset)
         # train, test = ankura.pipeline.train_test_split(features, .9)
->>>>>>> 61cbf09b
 
         vw_contingency = ankura.measure.vowpal_contingency(train, test, 'dirname')
         print(name, 'accuracy:', ankura.measure.vowpal_accuracy(train, test, 'dirname'))
@@ -118,16 +107,10 @@
 
     run('default', ankura.gramschmidt_anchors(get_newsgroups(), 20, 500))
     run('title-avg', get_title_anchors(dataset, ankura.anchor.vector_average))
-<<<<<<< HEAD
-    run('title-min', get_title_anchors(dataset, ankura.anchor.vector_min))
-    run('title-max', get_title_anchors(dataset, ankura.anchor.vector_max))
-    run('title-or', get_title_anchors(dataset, ankura.anchor.vector_or))
-=======
     run('title-or', get_title_anchors(dataset, ankura.anchor.vector_or))
     run('title-min', get_title_anchors(dataset, ankura.anchor.vector_min))
     run('title-max', get_title_anchors(dataset, ankura.anchor.vector_max))
     run('title-hmean', get_title_anchors(dataset, ankura.anchor.vector_hmean))
->>>>>>> 61cbf09b
 
 
 if __name__ == '__main__':
